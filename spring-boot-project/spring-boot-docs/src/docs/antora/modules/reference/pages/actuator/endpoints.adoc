--- conflicted
+++ resolved
@@ -1275,34 +1275,6 @@
 The `sbom` endpoint exposes the https://en.wikipedia.org/wiki/Software_supply_chain[Software Bill of Materials].
 CycloneDX SBOMs can be auto-detected, but other formats can be manually configured, too.
 
-<<<<<<< HEAD
-The `spring-boot-starter-parent` Maven parent and the Spring Boot Gradle plugin configure the https://github.com/CycloneDX/cyclonedx-maven-plugin[CycloneDX Maven plugin] and the https://github.com/CycloneDX/cyclonedx-gradle-plugin[CycloneDX Gradle plugin] respectively.
-
-To get a CycloneDX SBOM, you'll need to add this to your Maven build:
-
-[source,xml]
-----
-<build>
-    <plugins>
-        <plugin>
-            <groupId>org.cyclonedx</groupId>
-            <artifactId>cyclonedx-maven-plugin</artifactId>
-        </plugin>
-    </plugins>
-</build>
-----
-
-For Gradle, you'll need to apply the CycloneDX Gradle plugin:
-
-[source,groovy]
-----
-plugins {
-    id 'org.cyclonedx.bom' version '1.10.0'
-}
-----
-
-=======
->>>>>>> 5754be36
 The `sbom` actuator endpoint will then expose an SBOM called "application", which describes the contents of your application.
 
 TIP: To automatically generate a CycloneDX SBOM at project build time, please see the xref:how-to:build.adoc#howto.build.generate-cyclonedx-sbom[] section.
