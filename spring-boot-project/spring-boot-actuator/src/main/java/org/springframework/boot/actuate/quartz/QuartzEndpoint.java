/*
 * Copyright 2012-2023 the original author or authors.
 *
 * Licensed under the Apache License, Version 2.0 (the "License");
 * you may not use this file except in compliance with the License.
 * You may obtain a copy of the License at
 *
 *      https://www.apache.org/licenses/LICENSE-2.0
 *
 * Unless required by applicable law or agreed to in writing, software
 * distributed under the License is distributed on an "AS IS" BASIS,
 * WITHOUT WARRANTIES OR CONDITIONS OF ANY KIND, either express or implied.
 * See the License for the specific language governing permissions and
 * limitations under the License.
 */

package org.springframework.boot.actuate.quartz;

import java.time.Duration;
import java.time.LocalTime;
import java.time.temporal.ChronoUnit;
import java.time.temporal.TemporalUnit;
import java.util.ArrayList;
import java.util.Collections;
import java.util.Comparator;
import java.util.LinkedHashMap;
import java.util.LinkedHashSet;
import java.util.List;
import java.util.Map;
import java.util.Set;
import java.util.function.Function;

import org.quartz.CalendarIntervalTrigger;
import org.quartz.CronTrigger;
import org.quartz.DailyTimeIntervalTrigger;
import org.quartz.DateBuilder.IntervalUnit;
import org.quartz.Job;
import org.quartz.JobDataMap;
import org.quartz.JobDetail;
import org.quartz.JobKey;
import org.quartz.Scheduler;
import org.quartz.SchedulerException;
import org.quartz.SimpleTrigger;
import org.quartz.TimeOfDay;
import org.quartz.Trigger;
import org.quartz.Trigger.TriggerState;
import org.quartz.TriggerKey;
import org.quartz.impl.matchers.GroupMatcher;

import org.springframework.boot.actuate.endpoint.OperationResponseBody;
import org.springframework.boot.actuate.endpoint.SanitizableData;
import org.springframework.boot.actuate.endpoint.Sanitizer;
import org.springframework.boot.actuate.endpoint.SanitizingFunction;
import org.springframework.boot.actuate.endpoint.annotation.Endpoint;
import org.springframework.boot.actuate.endpoint.annotation.ReadOperation;
import org.springframework.util.Assert;

/**
 * {@link Endpoint} to expose Quartz Scheduler jobs and triggers.
 *
 * @author Vedran Pavic
 * @author Stephane Nicoll
 * @since 2.5.0
 */
@Endpoint(id = "quartz")
public class QuartzEndpoint {

	private static final Comparator<Trigger> TRIGGER_COMPARATOR = Comparator
		.comparing(Trigger::getNextFireTime, Comparator.nullsLast(Comparator.naturalOrder()))
		.thenComparing(Comparator.comparingInt(Trigger::getPriority).reversed());

	private final Scheduler scheduler;

	private final Sanitizer sanitizer;

	public QuartzEndpoint(Scheduler scheduler, Iterable<SanitizingFunction> sanitizingFunctions) {
		Assert.notNull(scheduler, "Scheduler must not be null");
		this.scheduler = scheduler;
		this.sanitizer = new Sanitizer(sanitizingFunctions);
	}

	/**
	 * Return the available job and trigger group names.
	 * @return a report of the available group names
	 * @throws SchedulerException if retrieving the information from the scheduler failed
	 */
	@ReadOperation
	public QuartzDescriptor quartzReport() throws SchedulerException {
		return new QuartzDescriptor(new GroupNamesDescriptor(this.scheduler.getJobGroupNames()),
				new GroupNamesDescriptor(this.scheduler.getTriggerGroupNames()));
	}

	/**
	 * Return the available job names, identified by group name.
	 * @return the available job names
	 * @throws SchedulerException if retrieving the information from the scheduler failed
	 */
	public QuartzGroupsDescriptor quartzJobGroups() throws SchedulerException {
		Map<String, Object> result = new LinkedHashMap<>();
		for (String groupName : this.scheduler.getJobGroupNames()) {
<<<<<<< HEAD
			List<String> jobs = this.scheduler.getJobKeys(GroupMatcher.jobGroupEquals(groupName)).stream()
					.map((key) -> key.getName()).toList();
=======
			List<String> jobs = this.scheduler.getJobKeys(GroupMatcher.jobGroupEquals(groupName))
				.stream()
				.map((key) -> key.getName())
				.collect(Collectors.toList());
>>>>>>> df5898a1
			result.put(groupName, Collections.singletonMap("jobs", jobs));
		}
		return new QuartzGroupsDescriptor(result);
	}

	/**
	 * Return the available trigger names, identified by group name.
	 * @return the available trigger names
	 * @throws SchedulerException if retrieving the information from the scheduler failed
	 */
	public QuartzGroupsDescriptor quartzTriggerGroups() throws SchedulerException {
		Map<String, Object> result = new LinkedHashMap<>();
		Set<String> pausedTriggerGroups = this.scheduler.getPausedTriggerGroups();
		for (String groupName : this.scheduler.getTriggerGroupNames()) {
			Map<String, Object> groupDetails = new LinkedHashMap<>();
			groupDetails.put("paused", pausedTriggerGroups.contains(groupName));
<<<<<<< HEAD
			groupDetails.put("triggers", this.scheduler.getTriggerKeys(GroupMatcher.triggerGroupEquals(groupName))
					.stream().map((key) -> key.getName()).toList());
=======
			groupDetails.put("triggers",
					this.scheduler.getTriggerKeys(GroupMatcher.triggerGroupEquals(groupName))
						.stream()
						.map((key) -> key.getName())
						.collect(Collectors.toList()));
>>>>>>> df5898a1
			result.put(groupName, groupDetails);
		}
		return new QuartzGroupsDescriptor(result);
	}

	/**
	 * Return a summary of the jobs group with the specified name or {@code null} if no
	 * such group exists.
	 * @param group the name of a jobs group
	 * @return a summary of the jobs in the given {@code group}
	 * @throws SchedulerException if retrieving the information from the scheduler failed
	 */
	public QuartzJobGroupSummaryDescriptor quartzJobGroupSummary(String group) throws SchedulerException {
		List<JobDetail> jobs = findJobsByGroup(group);
		if (jobs.isEmpty() && !this.scheduler.getJobGroupNames().contains(group)) {
			return null;
		}
		Map<String, QuartzJobSummaryDescriptor> result = new LinkedHashMap<>();
		for (JobDetail job : jobs) {
			result.put(job.getKey().getName(), QuartzJobSummaryDescriptor.of(job));
		}
		return new QuartzJobGroupSummaryDescriptor(group, result);
	}

	private List<JobDetail> findJobsByGroup(String group) throws SchedulerException {
		List<JobDetail> jobs = new ArrayList<>();
		Set<JobKey> jobKeys = this.scheduler.getJobKeys(GroupMatcher.jobGroupEquals(group));
		for (JobKey jobKey : jobKeys) {
			jobs.add(this.scheduler.getJobDetail(jobKey));
		}
		return jobs;
	}

	/**
	 * Return a summary of the triggers group with the specified name or {@code null} if
	 * no such group exists.
	 * @param group the name of a triggers group
	 * @return a summary of the triggers in the given {@code group}
	 * @throws SchedulerException if retrieving the information from the scheduler failed
	 */
	public QuartzTriggerGroupSummaryDescriptor quartzTriggerGroupSummary(String group) throws SchedulerException {
		List<Trigger> triggers = findTriggersByGroup(group);
		if (triggers.isEmpty() && !this.scheduler.getTriggerGroupNames().contains(group)) {
			return null;
		}
		Map<TriggerType, Map<String, Object>> result = new LinkedHashMap<>();
		triggers.forEach((trigger) -> {
			TriggerDescriptor triggerDescriptor = TriggerDescriptor.of(trigger);
			Map<String, Object> triggerTypes = result.computeIfAbsent(triggerDescriptor.getType(),
					(key) -> new LinkedHashMap<>());
			triggerTypes.put(trigger.getKey().getName(), triggerDescriptor.buildSummary(true));
		});
		boolean paused = this.scheduler.getPausedTriggerGroups().contains(group);
		return new QuartzTriggerGroupSummaryDescriptor(group, paused, result);
	}

	private List<Trigger> findTriggersByGroup(String group) throws SchedulerException {
		List<Trigger> triggers = new ArrayList<>();
		Set<TriggerKey> triggerKeys = this.scheduler.getTriggerKeys(GroupMatcher.triggerGroupEquals(group));
		for (TriggerKey triggerKey : triggerKeys) {
			triggers.add(this.scheduler.getTrigger(triggerKey));
		}
		return triggers;
	}

	/**
	 * Return the {@link QuartzJobDetailsDescriptor details of the job} identified with
	 * the given group name and job name.
	 * @param groupName the name of the group
	 * @param jobName the name of the job
	 * @param showUnsanitized whether to sanitize values in data map
	 * @return the details of the job or {@code null} if such job does not exist
	 * @throws SchedulerException if retrieving the information from the scheduler failed
	 */
	public QuartzJobDetailsDescriptor quartzJob(String groupName, String jobName, boolean showUnsanitized)
			throws SchedulerException {
		JobKey jobKey = JobKey.jobKey(jobName, groupName);
		JobDetail jobDetail = this.scheduler.getJobDetail(jobKey);
		if (jobDetail != null) {
			List<? extends Trigger> triggers = this.scheduler.getTriggersOfJob(jobKey);
			return new QuartzJobDetailsDescriptor(jobDetail.getKey().getGroup(), jobDetail.getKey().getName(),
					jobDetail.getDescription(), jobDetail.getJobClass().getName(), jobDetail.isDurable(),
					jobDetail.requestsRecovery(), sanitizeJobDataMap(jobDetail.getJobDataMap(), showUnsanitized),
					extractTriggersSummary(triggers));
		}
		return null;
	}

	private static List<Map<String, Object>> extractTriggersSummary(List<? extends Trigger> triggers) {
		List<Trigger> triggersToSort = new ArrayList<>(triggers);
		triggersToSort.sort(TRIGGER_COMPARATOR);
		List<Map<String, Object>> result = new ArrayList<>();
		triggersToSort.forEach((trigger) -> {
			Map<String, Object> triggerSummary = new LinkedHashMap<>();
			triggerSummary.put("group", trigger.getKey().getGroup());
			triggerSummary.put("name", trigger.getKey().getName());
			triggerSummary.putAll(TriggerDescriptor.of(trigger).buildSummary(false));
			result.add(triggerSummary);
		});
		return result;
	}

	/**
	 * Return the details of the trigger identified by the given group name and trigger
	 * name.
	 * @param groupName the name of the group
	 * @param triggerName the name of the trigger
	 * @param showUnsanitized whether to sanitize values in data map
	 * @return the details of the trigger or {@code null} if such trigger does not exist
	 * @throws SchedulerException if retrieving the information from the scheduler failed
	 */
	Map<String, Object> quartzTrigger(String groupName, String triggerName, boolean showUnsanitized)
			throws SchedulerException {
		TriggerKey triggerKey = TriggerKey.triggerKey(triggerName, groupName);
		Trigger trigger = this.scheduler.getTrigger(triggerKey);
<<<<<<< HEAD
		if (trigger == null) {
			return null;
		}
		TriggerState triggerState = this.scheduler.getTriggerState(triggerKey);
		TriggerDescriptor triggerDescriptor = TriggerDescriptor.of(trigger);
		Map<String, Object> jobDataMap = sanitizeJobDataMap(trigger.getJobDataMap(), showUnsanitized);
		return OperationResponseBody.of(triggerDescriptor.buildDetails(triggerState, jobDataMap));
=======
		return (trigger != null) ? TriggerDescription.of(trigger)
			.buildDetails(this.scheduler.getTriggerState(triggerKey), sanitizeJobDataMap(trigger.getJobDataMap()))
				: null;
>>>>>>> df5898a1
	}

	private static Duration getIntervalDuration(long amount, IntervalUnit unit) {
		return temporalUnit(unit).getDuration().multipliedBy(amount);
	}

	private static LocalTime getLocalTime(TimeOfDay timeOfDay) {
		return (timeOfDay != null) ? LocalTime.of(timeOfDay.getHour(), timeOfDay.getMinute(), timeOfDay.getSecond())
				: null;
	}

	private Map<String, Object> sanitizeJobDataMap(JobDataMap dataMap, boolean showUnsanitized) {
		if (dataMap != null) {
			Map<String, Object> map = new LinkedHashMap<>(dataMap.getWrappedMap());
			map.replaceAll((key, value) -> getSanitizedValue(showUnsanitized, key, value));
			return map;
		}
		return null;
	}

	private Object getSanitizedValue(boolean showUnsanitized, String key, Object value) {
		SanitizableData data = new SanitizableData(null, key, value);
		return this.sanitizer.sanitize(data, showUnsanitized);
	}

	private static TemporalUnit temporalUnit(IntervalUnit unit) {
		return switch (unit) {
			case DAY -> ChronoUnit.DAYS;
			case HOUR -> ChronoUnit.HOURS;
			case MINUTE -> ChronoUnit.MINUTES;
			case MONTH -> ChronoUnit.MONTHS;
			case SECOND -> ChronoUnit.SECONDS;
			case MILLISECOND -> ChronoUnit.MILLIS;
			case WEEK -> ChronoUnit.WEEKS;
			case YEAR -> ChronoUnit.YEARS;
		};
	}

	/**
	 * Description of available job and trigger group names.
	 */
	public static final class QuartzDescriptor implements OperationResponseBody {

		private final GroupNamesDescriptor jobs;

		private final GroupNamesDescriptor triggers;

		QuartzDescriptor(GroupNamesDescriptor jobs, GroupNamesDescriptor triggers) {
			this.jobs = jobs;
			this.triggers = triggers;
		}

		public GroupNamesDescriptor getJobs() {
			return this.jobs;
		}

		public GroupNamesDescriptor getTriggers() {
			return this.triggers;
		}

	}

	/**
	 * Description of group names.
	 */
	public static class GroupNamesDescriptor {

		private final Set<String> groups;

		public GroupNamesDescriptor(List<String> groups) {
			this.groups = new LinkedHashSet<>(groups);
		}

		public Set<String> getGroups() {
			return this.groups;
		}

	}

	/**
	 * Description of each group identified by name.
	 */
	public static class QuartzGroupsDescriptor implements OperationResponseBody {

		private final Map<String, Object> groups;

		public QuartzGroupsDescriptor(Map<String, Object> groups) {
			this.groups = groups;
		}

		public Map<String, Object> getGroups() {
			return this.groups;
		}

	}

	/**
	 * Description of the {@link JobDetail jobs} in a given group.
	 */
	public static final class QuartzJobGroupSummaryDescriptor implements OperationResponseBody {

		private final String group;

		private final Map<String, QuartzJobSummaryDescriptor> jobs;

		private QuartzJobGroupSummaryDescriptor(String group, Map<String, QuartzJobSummaryDescriptor> jobs) {
			this.group = group;
			this.jobs = jobs;
		}

		public String getGroup() {
			return this.group;
		}

		public Map<String, QuartzJobSummaryDescriptor> getJobs() {
			return this.jobs;
		}

	}

	/**
	 * Description of a {@link Job Quartz Job}.
	 */
	public static final class QuartzJobSummaryDescriptor {

		private final String className;

		private QuartzJobSummaryDescriptor(JobDetail job) {
			this.className = job.getJobClass().getName();
		}

		private static QuartzJobSummaryDescriptor of(JobDetail job) {
			return new QuartzJobSummaryDescriptor(job);
		}

		public String getClassName() {
			return this.className;
		}

	}

	/**
	 * Description of a {@link Job Quartz Job}.
	 */
	public static final class QuartzJobDetailsDescriptor implements OperationResponseBody {

		private final String group;

		private final String name;

		private final String description;

		private final String className;

		private final boolean durable;

		private final boolean requestRecovery;

		private final Map<String, Object> data;

		private final List<Map<String, Object>> triggers;

		QuartzJobDetailsDescriptor(String group, String name, String description, String className, boolean durable,
				boolean requestRecovery, Map<String, Object> data, List<Map<String, Object>> triggers) {
			this.group = group;
			this.name = name;
			this.description = description;
			this.className = className;
			this.durable = durable;
			this.requestRecovery = requestRecovery;
			this.data = data;
			this.triggers = triggers;
		}

		public String getGroup() {
			return this.group;
		}

		public String getName() {
			return this.name;
		}

		public String getDescription() {
			return this.description;
		}

		public String getClassName() {
			return this.className;
		}

		public boolean isDurable() {
			return this.durable;
		}

		public boolean isRequestRecovery() {
			return this.requestRecovery;
		}

		public Map<String, Object> getData() {
			return this.data;
		}

		public List<Map<String, Object>> getTriggers() {
			return this.triggers;
		}

	}

	/**
	 * Description of the {@link Trigger triggers} in a given group.
	 */
	public static final class QuartzTriggerGroupSummaryDescriptor implements OperationResponseBody {

		private final String group;

		private final boolean paused;

		private final Triggers triggers;

		private QuartzTriggerGroupSummaryDescriptor(String group, boolean paused,
				Map<TriggerType, Map<String, Object>> descriptionsByType) {
			this.group = group;
			this.paused = paused;
			this.triggers = new Triggers(descriptionsByType);

		}

		public String getGroup() {
			return this.group;
		}

		public boolean isPaused() {
			return this.paused;
		}

		public Triggers getTriggers() {
			return this.triggers;
		}

		public static final class Triggers {

			private final Map<String, Object> cron;

			private final Map<String, Object> simple;

			private final Map<String, Object> dailyTimeInterval;

			private final Map<String, Object> calendarInterval;

			private final Map<String, Object> custom;

			private Triggers(Map<TriggerType, Map<String, Object>> descriptionsByType) {
				this.cron = descriptionsByType.getOrDefault(TriggerType.CRON, Collections.emptyMap());
				this.dailyTimeInterval = descriptionsByType.getOrDefault(TriggerType.DAILY_INTERVAL,
						Collections.emptyMap());
				this.calendarInterval = descriptionsByType.getOrDefault(TriggerType.CALENDAR_INTERVAL,
						Collections.emptyMap());
				this.simple = descriptionsByType.getOrDefault(TriggerType.SIMPLE, Collections.emptyMap());
				this.custom = descriptionsByType.getOrDefault(TriggerType.CUSTOM_TRIGGER, Collections.emptyMap());
			}

			public Map<String, Object> getCron() {
				return this.cron;
			}

			public Map<String, Object> getSimple() {
				return this.simple;
			}

			public Map<String, Object> getDailyTimeInterval() {
				return this.dailyTimeInterval;
			}

			public Map<String, Object> getCalendarInterval() {
				return this.calendarInterval;
			}

			public Map<String, Object> getCustom() {
				return this.custom;
			}

		}

	}

	private enum TriggerType {

		CRON("cron"),

		CUSTOM_TRIGGER("custom"),

		CALENDAR_INTERVAL("calendarInterval"),

		DAILY_INTERVAL("dailyTimeInterval"),

		SIMPLE("simple");

		private final String id;

		TriggerType(String id) {
			this.id = id;
		}

		public String getId() {
			return this.id;
		}

	}

	/**
	 * Base class for descriptions of a {@link Trigger}.
	 */
	public abstract static class TriggerDescriptor {

		private static final Map<Class<? extends Trigger>, Function<Trigger, TriggerDescriptor>> DESCRIBERS = new LinkedHashMap<>();

		static {
			DESCRIBERS.put(CronTrigger.class, (trigger) -> new CronTriggerDescriptor((CronTrigger) trigger));
			DESCRIBERS.put(SimpleTrigger.class, (trigger) -> new SimpleTriggerDescriptor((SimpleTrigger) trigger));
			DESCRIBERS.put(DailyTimeIntervalTrigger.class,
					(trigger) -> new DailyTimeIntervalTriggerDescriptor((DailyTimeIntervalTrigger) trigger));
			DESCRIBERS.put(CalendarIntervalTrigger.class,
					(trigger) -> new CalendarIntervalTriggerDescriptor((CalendarIntervalTrigger) trigger));
		}

		private final Trigger trigger;

		private final TriggerType type;

<<<<<<< HEAD
		private static TriggerDescriptor of(Trigger trigger) {
			return DESCRIBERS.entrySet().stream().filter((entry) -> entry.getKey().isInstance(trigger))
					.map((entry) -> entry.getValue().apply(trigger)).findFirst()
					.orElse(new CustomTriggerDescriptor(trigger));
=======
		private static TriggerDescription of(Trigger trigger) {
			return DESCRIBERS.entrySet()
				.stream()
				.filter((entry) -> entry.getKey().isInstance(trigger))
				.map((entry) -> entry.getValue().apply(trigger))
				.findFirst()
				.orElse(new CustomTriggerDescription(trigger));
>>>>>>> df5898a1
		}

		protected TriggerDescriptor(Trigger trigger, TriggerType type) {
			this.trigger = trigger;
			this.type = type;
		}

		/**
		 * Build the summary of the trigger.
		 * @param addTriggerSpecificSummary whether to add trigger-implementation specific
		 * summary.
		 * @return basic properties of the trigger
		 */
		public Map<String, Object> buildSummary(boolean addTriggerSpecificSummary) {
			Map<String, Object> summary = new LinkedHashMap<>();
			putIfNoNull(summary, "previousFireTime", this.trigger.getPreviousFireTime());
			putIfNoNull(summary, "nextFireTime", this.trigger.getNextFireTime());
			summary.put("priority", this.trigger.getPriority());
			if (addTriggerSpecificSummary) {
				appendSummary(summary);
			}
			return summary;
		}

		/**
		 * Append trigger-implementation specific summary items to the specified
		 * {@code content}.
		 * @param content the summary of the trigger
		 */
		protected abstract void appendSummary(Map<String, Object> content);

		/**
		 * Build the full details of the trigger.
		 * @param triggerState the current state of the trigger
		 * @param sanitizedDataMap a sanitized data map or {@code null}
		 * @return all properties of the trigger
		 */
		public Map<String, Object> buildDetails(TriggerState triggerState, Map<String, Object> sanitizedDataMap) {
			Map<String, Object> details = new LinkedHashMap<>();
			details.put("group", this.trigger.getKey().getGroup());
			details.put("name", this.trigger.getKey().getName());
			putIfNoNull(details, "description", this.trigger.getDescription());
			details.put("state", triggerState);
			details.put("type", getType().getId());
			putIfNoNull(details, "calendarName", this.trigger.getCalendarName());
			putIfNoNull(details, "startTime", this.trigger.getStartTime());
			putIfNoNull(details, "endTime", this.trigger.getEndTime());
			putIfNoNull(details, "previousFireTime", this.trigger.getPreviousFireTime());
			putIfNoNull(details, "nextFireTime", this.trigger.getNextFireTime());
			putIfNoNull(details, "priority", this.trigger.getPriority());
			putIfNoNull(details, "finalFireTime", this.trigger.getFinalFireTime());
			putIfNoNull(details, "data", sanitizedDataMap);
			Map<String, Object> typeDetails = new LinkedHashMap<>();
			appendDetails(typeDetails);
			details.put(getType().getId(), typeDetails);
			return details;
		}

		/**
		 * Append trigger-implementation specific details to the specified
		 * {@code content}.
		 * @param content the details of the trigger
		 */
		protected abstract void appendDetails(Map<String, Object> content);

		protected void putIfNoNull(Map<String, Object> content, String key, Object value) {
			if (value != null) {
				content.put(key, value);
			}
		}

		protected Trigger getTrigger() {
			return this.trigger;
		}

		protected TriggerType getType() {
			return this.type;
		}

	}

	/**
	 * Description of a {@link CronTrigger}.
	 */
	public static final class CronTriggerDescriptor extends TriggerDescriptor {

		private final CronTrigger trigger;

		public CronTriggerDescriptor(CronTrigger trigger) {
			super(trigger, TriggerType.CRON);
			this.trigger = trigger;
		}

		@Override
		protected void appendSummary(Map<String, Object> content) {
			content.put("expression", this.trigger.getCronExpression());
			putIfNoNull(content, "timeZone", this.trigger.getTimeZone());
		}

		@Override
		protected void appendDetails(Map<String, Object> content) {
			appendSummary(content);
		}

	}

	/**
	 * Description of a {@link SimpleTrigger}.
	 */
	public static final class SimpleTriggerDescriptor extends TriggerDescriptor {

		private final SimpleTrigger trigger;

		public SimpleTriggerDescriptor(SimpleTrigger trigger) {
			super(trigger, TriggerType.SIMPLE);
			this.trigger = trigger;
		}

		@Override
		protected void appendSummary(Map<String, Object> content) {
			content.put("interval", this.trigger.getRepeatInterval());
		}

		@Override
		protected void appendDetails(Map<String, Object> content) {
			appendSummary(content);
			content.put("repeatCount", this.trigger.getRepeatCount());
			content.put("timesTriggered", this.trigger.getTimesTriggered());
		}

	}

	/**
	 * Description of a {@link DailyTimeIntervalTrigger}.
	 */
	public static final class DailyTimeIntervalTriggerDescriptor extends TriggerDescriptor {

		private final DailyTimeIntervalTrigger trigger;

		public DailyTimeIntervalTriggerDescriptor(DailyTimeIntervalTrigger trigger) {
			super(trigger, TriggerType.DAILY_INTERVAL);
			this.trigger = trigger;
		}

		@Override
		protected void appendSummary(Map<String, Object> content) {
			content.put("interval",
					getIntervalDuration(this.trigger.getRepeatInterval(), this.trigger.getRepeatIntervalUnit())
						.toMillis());
			putIfNoNull(content, "daysOfWeek", this.trigger.getDaysOfWeek());
			putIfNoNull(content, "startTimeOfDay", getLocalTime(this.trigger.getStartTimeOfDay()));
			putIfNoNull(content, "endTimeOfDay", getLocalTime(this.trigger.getEndTimeOfDay()));
		}

		@Override
		protected void appendDetails(Map<String, Object> content) {
			appendSummary(content);
			content.put("repeatCount", this.trigger.getRepeatCount());
			content.put("timesTriggered", this.trigger.getTimesTriggered());
		}

	}

	/**
	 * Description of a {@link CalendarIntervalTrigger}.
	 */
	public static final class CalendarIntervalTriggerDescriptor extends TriggerDescriptor {

		private final CalendarIntervalTrigger trigger;

		public CalendarIntervalTriggerDescriptor(CalendarIntervalTrigger trigger) {
			super(trigger, TriggerType.CALENDAR_INTERVAL);
			this.trigger = trigger;
		}

		@Override
		protected void appendSummary(Map<String, Object> content) {
			content.put("interval",
					getIntervalDuration(this.trigger.getRepeatInterval(), this.trigger.getRepeatIntervalUnit())
						.toMillis());
			putIfNoNull(content, "timeZone", this.trigger.getTimeZone());
		}

		@Override
		protected void appendDetails(Map<String, Object> content) {
			appendSummary(content);
			content.put("timesTriggered", this.trigger.getTimesTriggered());
			content.put("preserveHourOfDayAcrossDaylightSavings",
					this.trigger.isPreserveHourOfDayAcrossDaylightSavings());
			content.put("skipDayIfHourDoesNotExist", this.trigger.isSkipDayIfHourDoesNotExist());
		}

	}

	/**
	 * Description of a custom {@link Trigger}.
	 */
	public static final class CustomTriggerDescriptor extends TriggerDescriptor {

		public CustomTriggerDescriptor(Trigger trigger) {
			super(trigger, TriggerType.CUSTOM_TRIGGER);
		}

		@Override
		protected void appendSummary(Map<String, Object> content) {
			content.put("trigger", getTrigger().toString());
		}

		@Override
		protected void appendDetails(Map<String, Object> content) {
			appendSummary(content);
		}

	}

}<|MERGE_RESOLUTION|>--- conflicted
+++ resolved
@@ -98,15 +98,10 @@
 	public QuartzGroupsDescriptor quartzJobGroups() throws SchedulerException {
 		Map<String, Object> result = new LinkedHashMap<>();
 		for (String groupName : this.scheduler.getJobGroupNames()) {
-<<<<<<< HEAD
-			List<String> jobs = this.scheduler.getJobKeys(GroupMatcher.jobGroupEquals(groupName)).stream()
-					.map((key) -> key.getName()).toList();
-=======
 			List<String> jobs = this.scheduler.getJobKeys(GroupMatcher.jobGroupEquals(groupName))
 				.stream()
 				.map((key) -> key.getName())
-				.collect(Collectors.toList());
->>>>>>> df5898a1
+				.toList();
 			result.put(groupName, Collections.singletonMap("jobs", jobs));
 		}
 		return new QuartzGroupsDescriptor(result);
@@ -123,16 +118,11 @@
 		for (String groupName : this.scheduler.getTriggerGroupNames()) {
 			Map<String, Object> groupDetails = new LinkedHashMap<>();
 			groupDetails.put("paused", pausedTriggerGroups.contains(groupName));
-<<<<<<< HEAD
-			groupDetails.put("triggers", this.scheduler.getTriggerKeys(GroupMatcher.triggerGroupEquals(groupName))
-					.stream().map((key) -> key.getName()).toList());
-=======
 			groupDetails.put("triggers",
 					this.scheduler.getTriggerKeys(GroupMatcher.triggerGroupEquals(groupName))
 						.stream()
 						.map((key) -> key.getName())
-						.collect(Collectors.toList()));
->>>>>>> df5898a1
+						.toList());
 			result.put(groupName, groupDetails);
 		}
 		return new QuartzGroupsDescriptor(result);
@@ -248,7 +238,6 @@
 			throws SchedulerException {
 		TriggerKey triggerKey = TriggerKey.triggerKey(triggerName, groupName);
 		Trigger trigger = this.scheduler.getTrigger(triggerKey);
-<<<<<<< HEAD
 		if (trigger == null) {
 			return null;
 		}
@@ -256,11 +245,6 @@
 		TriggerDescriptor triggerDescriptor = TriggerDescriptor.of(trigger);
 		Map<String, Object> jobDataMap = sanitizeJobDataMap(trigger.getJobDataMap(), showUnsanitized);
 		return OperationResponseBody.of(triggerDescriptor.buildDetails(triggerState, jobDataMap));
-=======
-		return (trigger != null) ? TriggerDescription.of(trigger)
-			.buildDetails(this.scheduler.getTriggerState(triggerKey), sanitizeJobDataMap(trigger.getJobDataMap()))
-				: null;
->>>>>>> df5898a1
 	}
 
 	private static Duration getIntervalDuration(long amount, IntervalUnit unit) {
@@ -590,20 +574,13 @@
 
 		private final TriggerType type;
 
-<<<<<<< HEAD
 		private static TriggerDescriptor of(Trigger trigger) {
-			return DESCRIBERS.entrySet().stream().filter((entry) -> entry.getKey().isInstance(trigger))
-					.map((entry) -> entry.getValue().apply(trigger)).findFirst()
-					.orElse(new CustomTriggerDescriptor(trigger));
-=======
-		private static TriggerDescription of(Trigger trigger) {
 			return DESCRIBERS.entrySet()
 				.stream()
 				.filter((entry) -> entry.getKey().isInstance(trigger))
 				.map((entry) -> entry.getValue().apply(trigger))
 				.findFirst()
-				.orElse(new CustomTriggerDescription(trigger));
->>>>>>> df5898a1
+				.orElse(new CustomTriggerDescriptor(trigger));
 		}
 
 		protected TriggerDescriptor(Trigger trigger, TriggerType type) {
