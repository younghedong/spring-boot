/*
 * Copyright 2012-2023 the original author or authors.
 *
 * Licensed under the Apache License, Version 2.0 (the "License");
 * you may not use this file except in compliance with the License.
 * You may obtain a copy of the License at
 *
 *      https://www.apache.org/licenses/LICENSE-2.0
 *
 * Unless required by applicable law or agreed to in writing, software
 * distributed under the License is distributed on an "AS IS" BASIS,
 * WITHOUT WARRANTIES OR CONDITIONS OF ANY KIND, either express or implied.
 * See the License for the specific language governing permissions and
 * limitations under the License.
 */

package org.springframework.boot.actuate.cassandra;

import java.util.ArrayList;
import java.util.Collections;
import java.util.HashMap;
import java.util.List;
import java.util.Map;
import java.util.UUID;

import com.datastax.oss.driver.api.core.CqlSession;
import com.datastax.oss.driver.api.core.DriverTimeoutException;
import com.datastax.oss.driver.api.core.Version;
import com.datastax.oss.driver.api.core.metadata.Metadata;
import com.datastax.oss.driver.api.core.metadata.Node;
import com.datastax.oss.driver.api.core.metadata.NodeState;
import org.junit.jupiter.api.Test;
import reactor.core.publisher.Mono;
import reactor.test.StepVerifier;

import org.springframework.boot.actuate.health.Health;
import org.springframework.boot.actuate.health.Status;

import static org.assertj.core.api.Assertions.assertThat;
import static org.assertj.core.api.Assertions.assertThatIllegalArgumentException;
import static org.mockito.BDDMockito.given;
import static org.mockito.Mockito.mock;

/**
 * Tests for {@link CassandraDriverReactiveHealthIndicator}.
 *
 * @author Alexandre Dutra
 * @author Stephane Nicoll
 */
class CassandraDriverReactiveHealthIndicatorTests {

	@Test
	void createWhenCqlSessionIsNullShouldThrowException() {
		assertThatIllegalArgumentException().isThrownBy(() -> new CassandraDriverReactiveHealthIndicator(null));
	}

	@Test
	void healthWithOneHealthyNodeShouldReturnUp() {
		CqlSession session = mockCqlSessionWithNodeState(NodeState.UP);
		CassandraDriverReactiveHealthIndicator healthIndicator = new CassandraDriverReactiveHealthIndicator(session);
		Mono<Health> health = healthIndicator.health();
		StepVerifier.create(health)
			.consumeNextWith((h) -> assertThat(h.getStatus()).isEqualTo(Status.UP))
			.verifyComplete();
	}

	@Test
	void healthWithOneUnhealthyNodeShouldReturnDown() {
		CqlSession session = mockCqlSessionWithNodeState(NodeState.DOWN);
		CassandraDriverReactiveHealthIndicator healthIndicator = new CassandraDriverReactiveHealthIndicator(session);
		Mono<Health> health = healthIndicator.health();
		StepVerifier.create(health)
			.consumeNextWith((h) -> assertThat(h.getStatus()).isEqualTo(Status.DOWN))
			.verifyComplete();
	}

	@Test
	void healthWithOneUnknownNodeShouldReturnDown() {
		CqlSession session = mockCqlSessionWithNodeState(NodeState.UNKNOWN);
		CassandraDriverReactiveHealthIndicator healthIndicator = new CassandraDriverReactiveHealthIndicator(session);
		Mono<Health> health = healthIndicator.health();
		StepVerifier.create(health)
			.consumeNextWith((h) -> assertThat(h.getStatus()).isEqualTo(Status.DOWN))
			.verifyComplete();
	}

	@Test
	void healthWithOneForcedDownNodeShouldReturnDown() {
		CqlSession session = mockCqlSessionWithNodeState(NodeState.FORCED_DOWN);
		CassandraDriverReactiveHealthIndicator healthIndicator = new CassandraDriverReactiveHealthIndicator(session);
		Mono<Health> health = healthIndicator.health();
		StepVerifier.create(health)
			.consumeNextWith((h) -> assertThat(h.getStatus()).isEqualTo(Status.DOWN))
			.verifyComplete();
	}

	@Test
	void healthWithOneHealthyNodeAndOneUnhealthyNodeShouldReturnUp() {
		CqlSession session = mockCqlSessionWithNodeState(NodeState.UP, NodeState.DOWN);
		CassandraDriverReactiveHealthIndicator healthIndicator = new CassandraDriverReactiveHealthIndicator(session);
		Mono<Health> health = healthIndicator.health();
		StepVerifier.create(health)
			.consumeNextWith((h) -> assertThat(h.getStatus()).isEqualTo(Status.UP))
			.verifyComplete();
	}

	@Test
	void healthWithOneHealthyNodeAndOneUnknownNodeShouldReturnUp() {
		CqlSession session = mockCqlSessionWithNodeState(NodeState.UP, NodeState.UNKNOWN);
		CassandraDriverReactiveHealthIndicator healthIndicator = new CassandraDriverReactiveHealthIndicator(session);
		Mono<Health> health = healthIndicator.health();
		StepVerifier.create(health)
			.consumeNextWith((h) -> assertThat(h.getStatus()).isEqualTo(Status.UP))
			.verifyComplete();
	}

	@Test
	void healthWithOneHealthyNodeAndOneForcedDownNodeShouldReturnUp() {
		CqlSession session = mockCqlSessionWithNodeState(NodeState.UP, NodeState.FORCED_DOWN);
		CassandraDriverReactiveHealthIndicator healthIndicator = new CassandraDriverReactiveHealthIndicator(session);
		Mono<Health> health = healthIndicator.health();
		StepVerifier.create(health)
			.consumeNextWith((h) -> assertThat(h.getStatus()).isEqualTo(Status.UP))
			.verifyComplete();
	}

	@Test
	void healthWithNodeVersionShouldAddVersionDetail() {
		CqlSession session = mock(CqlSession.class);
		Metadata metadata = mock(Metadata.class);
		given(session.getMetadata()).willReturn(metadata);
		Node node = mock(Node.class);
		given(node.getState()).willReturn(NodeState.UP);
		given(node.getCassandraVersion()).willReturn(Version.V4_0_0);
		given(metadata.getNodes()).willReturn(createNodesWithRandomUUID(Collections.singletonList(node)));
		CassandraDriverReactiveHealthIndicator healthIndicator = new CassandraDriverReactiveHealthIndicator(session);
		Mono<Health> health = healthIndicator.health();
		StepVerifier.create(health).consumeNextWith((h) -> {
			assertThat(h.getStatus()).isEqualTo(Status.UP);
			assertThat(h.getDetails()).containsOnlyKeys("version");
			assertThat(h.getDetails()).containsEntry("version", Version.V4_0_0);
		}).verifyComplete();
	}

	@Test
	void healthWithoutNodeVersionShouldNotAddVersionDetail() {
		CqlSession session = mockCqlSessionWithNodeState(NodeState.UP);
		CassandraDriverReactiveHealthIndicator healthIndicator = new CassandraDriverReactiveHealthIndicator(session);
		Mono<Health> health = healthIndicator.health();
		StepVerifier.create(health).consumeNextWith((h) -> {
			assertThat(h.getStatus()).isEqualTo(Status.UP);
			assertThat(h.getDetails()).doesNotContainKey("version");
		}).verifyComplete();
	}

	@Test
	void healthWithCassandraDownShouldReturnDown() {
		CqlSession session = mock(CqlSession.class);
		given(session.getMetadata()).willThrow(new DriverTimeoutException("Test Exception"));
		CassandraDriverReactiveHealthIndicator cassandraReactiveHealthIndicator = new CassandraDriverReactiveHealthIndicator(
				session);
		Mono<Health> health = cassandraReactiveHealthIndicator.health();
		StepVerifier.create(health).consumeNextWith((h) -> {
			assertThat(h.getStatus()).isEqualTo(Status.DOWN);
			assertThat(h.getDetails()).containsOnlyKeys("error");
<<<<<<< HEAD
			assertThat(h.getDetails()).containsEntry("error",
					DriverTimeoutException.class.getName() + ": Test Exception");
=======
			assertThat(h.getDetails().get("error"))
				.isEqualTo(DriverTimeoutException.class.getName() + ": Test Exception");
>>>>>>> df5898a1
		}).verifyComplete();
	}

	private CqlSession mockCqlSessionWithNodeState(NodeState... nodeStates) {
		CqlSession session = mock(CqlSession.class);
		Metadata metadata = mock(Metadata.class);
		List<Node> nodes = new ArrayList<>();
		for (NodeState nodeState : nodeStates) {
			Node node = mock(Node.class);
			given(node.getState()).willReturn(nodeState);
			nodes.add(node);
		}
		given(session.getMetadata()).willReturn(metadata);
		given(metadata.getNodes()).willReturn(createNodesWithRandomUUID(nodes));
		return session;
	}

	private Map<UUID, Node> createNodesWithRandomUUID(List<Node> nodes) {
		Map<UUID, Node> indexedNodes = new HashMap<>();
		nodes.forEach((node) -> indexedNodes.put(UUID.randomUUID(), node));
		return indexedNodes;
	}

}<|MERGE_RESOLUTION|>--- conflicted
+++ resolved
@@ -163,13 +163,8 @@
 		StepVerifier.create(health).consumeNextWith((h) -> {
 			assertThat(h.getStatus()).isEqualTo(Status.DOWN);
 			assertThat(h.getDetails()).containsOnlyKeys("error");
-<<<<<<< HEAD
 			assertThat(h.getDetails()).containsEntry("error",
 					DriverTimeoutException.class.getName() + ": Test Exception");
-=======
-			assertThat(h.getDetails().get("error"))
-				.isEqualTo(DriverTimeoutException.class.getName() + ": Test Exception");
->>>>>>> df5898a1
 		}).verifyComplete();
 	}
 
