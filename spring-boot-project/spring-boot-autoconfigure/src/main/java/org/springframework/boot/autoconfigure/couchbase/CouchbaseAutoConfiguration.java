--- conflicted
+++ resolved
@@ -44,117 +44,10 @@
 public class CouchbaseAutoConfiguration {
 
 	@Configuration
-<<<<<<< HEAD
-	@ConditionalOnMissingBean(value = CouchbaseConfiguration.class, type = "org.springframework.data.couchbase.config.CouchbaseConfigurer")
+	@ConditionalOnMissingBean(value = CouchbaseConfiguration.class,
+			type = "org.springframework.data.couchbase.config.CouchbaseConfigurer")
 	@Import(CouchbaseConfiguration.class)
 	static class DefaultCouchbaseConfiguration {
-=======
-	@ConditionalOnMissingBean(value = CouchbaseConfiguration.class,
-			type = "org.springframework.data.couchbase.config.CouchbaseConfigurer")
-	public static class CouchbaseConfiguration {
-
-		private final CouchbaseProperties properties;
-
-		public CouchbaseConfiguration(CouchbaseProperties properties) {
-			this.properties = properties;
-		}
-
-		@Bean
-		@Primary
-		public DefaultCouchbaseEnvironment couchbaseEnvironment() throws Exception {
-			return initializeEnvironmentBuilder(this.properties).build();
-		}
-
-		@Bean
-		@Primary
-		public Cluster couchbaseCluster() throws Exception {
-			return CouchbaseCluster.create(couchbaseEnvironment(),
-					this.properties.getBootstrapHosts());
-		}
-
-		@Bean
-		@Primary
-		@DependsOn("couchbaseClient")
-		public ClusterInfo couchbaseClusterInfo() throws Exception {
-			return couchbaseCluster()
-					.clusterManager(this.properties.getBucket().getName(),
-							this.properties.getBucket().getPassword())
-					.info();
-		}
-
-		@Bean
-		@Primary
-		public Bucket couchbaseClient() throws Exception {
-			return couchbaseCluster().openBucket(this.properties.getBucket().getName(),
-					this.properties.getBucket().getPassword());
-		}
-
-		/**
-		 * Initialize an environment builder based on the specified settings.
-		 * @param properties the couchbase properties to use
-		 * @return the {@link DefaultCouchbaseEnvironment} builder.
-		 */
-		protected DefaultCouchbaseEnvironment.Builder initializeEnvironmentBuilder(
-				CouchbaseProperties properties) {
-			CouchbaseProperties.Endpoints endpoints = properties.getEnv().getEndpoints();
-			CouchbaseProperties.Timeouts timeouts = properties.getEnv().getTimeouts();
-			DefaultCouchbaseEnvironment.Builder builder = DefaultCouchbaseEnvironment
-					.builder();
-			if (timeouts.getConnect() != null) {
-				builder = builder.connectTimeout(timeouts.getConnect().toMillis());
-			}
-			builder = builder.keyValueServiceConfig(
-					KeyValueServiceConfig.create(endpoints.getKeyValue()));
-			if (timeouts.getKeyValue() != null) {
-				builder = builder.kvTimeout(timeouts.getKeyValue().toMillis());
-			}
-			if (timeouts.getQuery() != null) {
-				builder = builder.queryTimeout(timeouts.getQuery().toMillis());
-				builder = builder.queryServiceConfig(getQueryServiceConfig(endpoints));
-				builder = builder.viewServiceConfig(getViewServiceConfig(endpoints));
-			}
-			if (timeouts.getSocketConnect() != null) {
-				builder = builder.socketConnectTimeout(
-						(int) timeouts.getSocketConnect().toMillis());
-			}
-			if (timeouts.getView() != null) {
-				builder = builder.viewTimeout(timeouts.getView().toMillis());
-			}
-			CouchbaseProperties.Ssl ssl = properties.getEnv().getSsl();
-			if (ssl.getEnabled()) {
-				builder = builder.sslEnabled(true);
-				if (ssl.getKeyStore() != null) {
-					builder = builder.sslKeystoreFile(ssl.getKeyStore());
-				}
-				if (ssl.getKeyStorePassword() != null) {
-					builder = builder.sslKeystorePassword(ssl.getKeyStorePassword());
-				}
-			}
-			return builder;
-		}
-
-		@SuppressWarnings("deprecation")
-		private QueryServiceConfig getQueryServiceConfig(Endpoints endpoints) {
-			return getServiceConfig(endpoints.getQueryservice(), endpoints.getQuery(),
-					QueryServiceConfig::create);
-		}
-
-		@SuppressWarnings("deprecation")
-		private ViewServiceConfig getViewServiceConfig(Endpoints endpoints) {
-			return getServiceConfig(endpoints.getViewservice(), endpoints.getView(),
-					ViewServiceConfig::create);
-		}
-
-		private <T> T getServiceConfig(CouchbaseService service, Integer fallback,
-				BiFunction<Integer, Integer, T> factory) {
-			if (service.getMinEndpoints() != 1 || service.getMaxEndpoints() != 1) {
-				return factory.apply(service.getMinEndpoints(),
-						service.getMaxEndpoints());
-			}
-			int endpoints = (fallback != null) ? fallback : 1;
-			return factory.apply(endpoints, endpoints);
-		}
->>>>>>> 07c000c5
 
 	}
 
