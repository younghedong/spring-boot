--- conflicted
+++ resolved
@@ -411,13 +411,6 @@
 				return item;
 			}
 
-<<<<<<< HEAD
-			@Override
-			public Collection<?> applyTo(Collection<?> items) {
-				return items;
-			}
-=======
->>>>>>> 286ef610
 		},
 
 		/**
