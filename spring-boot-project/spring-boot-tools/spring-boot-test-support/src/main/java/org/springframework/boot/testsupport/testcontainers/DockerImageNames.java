/*
 * Copyright 2012-2023 the original author or authors.
 *
 * Licensed under the Apache License, Version 2.0 (the "License");
 * you may not use this file except in compliance with the License.
 * You may obtain a copy of the License at
 *
 *      https://www.apache.org/licenses/LICENSE-2.0
 *
 * Unless required by applicable law or agreed to in writing, software
 * distributed under the License is distributed on an "AS IS" BASIS,
 * WITHOUT WARRANTIES OR CONDITIONS OF ANY KIND, either express or implied.
 * See the License for the specific language governing permissions and
 * limitations under the License.
 */

package org.springframework.boot.testsupport.testcontainers;

import org.testcontainers.utility.DockerImageName;

/**
 * Create {@link DockerImageName} instances for services used in integration tests.
 *
 * @author Stephane Nicoll
 * @author Eddú Meléndez
 * @author Moritz Halbritter
<<<<<<< HEAD
 * @author Chris Bono
 * @since 2.3.6
=======
>>>>>>> 5910b3c0
 */
public final class DockerImageNames {

	private static final String ACTIVE_MQ_VERSION = "5.18.0";

	private static final String CASSANDRA_VERSION = "3.11.10";

	private static final String COUCHBASE_VERSION = "7.1.4";

	private static final String ELASTICSEARCH_VERSION = "7.17.5";

	private static final String ELASTICSEARCH_8_VERSION = "8.6.1";

	private static final String KAFKA_VERSION = "7.4.0";

	private static final String MARIADB_VERSION = "10.10";

	private static final String MONGO_VERSION = "5.0.17";

	private static final String MYSQL_VERSION = "8.0";

	private static final String NEO4J_VERSION = "4.4.11";

	private static final String ORACLE_XE_VERSION = "18.4.0-slim";

	private static final String OPENTELEMETRY_VERSION = "0.75.0";

	private static final String PULSAR_VERSION = "3.1.0";

	private static final String POSTGRESQL_VERSION = "14.0";

	private static final String RABBIT_VERSION = "3.11-alpine";

	private static final String REDIS_VERSION = "7.0.11";

	private static final String REDPANDA_VERSION = "v23.1.2";

	private static final String REGISTRY_VERSION = "2.7.1";

	private static final String ZIPKIN_VERSION = "2.24.1";

	private DockerImageNames() {
	}

	/**
	 * Return a {@link DockerImageName} suitable for running ActiveMQ.
	 * @return a docker image name for running activeMq
	 */
	public static DockerImageName activeMq() {
		return DockerImageName.parse("symptoma/activemq").withTag(ACTIVE_MQ_VERSION);
	}

	/**
	 * Return a {@link DockerImageName} suitable for running Cassandra.
	 * @return a docker image name for running cassandra
	 */
	public static DockerImageName cassandra() {
		return DockerImageName.parse("cassandra").withTag(CASSANDRA_VERSION);
	}

	/**
	 * Return a {@link DockerImageName} suitable for running Couchbase.
	 * @return a docker image name for running couchbase
	 */
	public static DockerImageName couchbase() {
		return DockerImageName.parse("couchbase/server").withTag(COUCHBASE_VERSION);
	}

	/**
	 * Return a {@link DockerImageName} suitable for running Elasticsearch 7.
	 * @return a docker image name for running elasticsearch
	 */
	public static DockerImageName elasticsearch() {
		return DockerImageName.parse("docker.elastic.co/elasticsearch/elasticsearch").withTag(ELASTICSEARCH_VERSION);
	}

	/**
	 * Return a {@link DockerImageName} suitable for running Elasticsearch 8.
	 * @return a docker image name for running elasticsearch
	 */
	public static DockerImageName elasticsearch8() {
		return DockerImageName.parse("elasticsearch").withTag(ELASTICSEARCH_8_VERSION);
	}

	/**
	 * Return a {@link DockerImageName} suitable for running Kafka.
	 * @return a docker image name for running Kafka
	 */
	public static DockerImageName kafka() {
		return DockerImageName.parse("confluentinc/cp-kafka").withTag(KAFKA_VERSION);
	}

	/**
	 * Return a {@link DockerImageName} suitable for running MariaDB.
	 * @return a docker image name for running Mariadb
	 */
	public static DockerImageName mariadb() {
		return DockerImageName.parse("mariadb").withTag(MARIADB_VERSION);
	}

	/**
	 * Return a {@link DockerImageName} suitable for running Mongo.
	 * @return a docker image name for running mongo
	 */
	public static DockerImageName mongo() {
		return DockerImageName.parse("mongo").withTag(MONGO_VERSION);
	}

	/**
	 * Return a {@link DockerImageName} suitable for running MySQL.
	 * @return a docker image name for running MySQL
	 */
	public static DockerImageName mysql() {
		return DockerImageName.parse("mysql").withTag(MYSQL_VERSION);
	}

	/**
	 * Return a {@link DockerImageName} suitable for running Neo4j.
	 * @return a docker image name for running neo4j
	 */
	public static DockerImageName neo4j() {
		return DockerImageName.parse("neo4j").withTag(NEO4J_VERSION);
	}

	/**
	 * Return a {@link DockerImageName} suitable for running the Oracle database.
	 * @return a docker image name for running the Oracle database
	 */
	public static DockerImageName oracleXe() {
		return DockerImageName.parse("gvenzl/oracle-xe").withTag(ORACLE_XE_VERSION);
	}

	/**
	 * Return a {@link DockerImageName} suitable for running the Oracle database.
	 * @return a docker image name for running the Oracle database
	 */
	public static DockerImageName opentelemetry() {
		return DockerImageName.parse("otel/opentelemetry-collector-contrib").withTag(OPENTELEMETRY_VERSION);
	}

	/**
	 * Return a {@link DockerImageName} suitable for running Apache Pulsar.
	 * @return a docker image name for running pulsar
	 */
	public static DockerImageName pulsar() {
		return DockerImageName.parse("apachepulsar/pulsar").withTag(PULSAR_VERSION);
	}

	/**
	 * Return a {@link DockerImageName} suitable for running PostgreSQL.
	 * @return a docker image name for running postgresql
	 */
	public static DockerImageName postgresql() {
		return DockerImageName.parse("postgres").withTag(POSTGRESQL_VERSION);
	}

	/**
	 * Return a {@link DockerImageName} suitable for running RabbitMQ.
	 * @return a docker image name for running redis
	 */
	public static DockerImageName rabbit() {
		return DockerImageName.parse("rabbitmq").withTag(RABBIT_VERSION);
	}

	/**
	 * Return a {@link DockerImageName} suitable for running Redis.
	 * @return a docker image name for running redis
	 */
	public static DockerImageName redis() {
		return DockerImageName.parse("redis").withTag(REDIS_VERSION);
	}

	/**
	 * Return a {@link DockerImageName} suitable for running Redpanda.
	 * @return a docker image name for running redpanda
	 */
	public static DockerImageName redpanda() {
		return DockerImageName.parse("redpandadata/redpanda")
			.withTag(REDPANDA_VERSION)
			.asCompatibleSubstituteFor("docker.redpanda.com/redpandadata/redpanda");
	}

	/**
	 * Return a {@link DockerImageName} suitable for running Microsoft SQLServer.
	 * @return a docker image name for running SQLServer
	 */
	public static DockerImageName sqlserver() {
		return DockerImageName.parse("mcr.microsoft.com/mssql/server");
	}

	/**
	 * Return a {@link DockerImageName} suitable for running a Docker registry.
	 * @return a docker image name for running a registry
	 */
	public static DockerImageName registry() {
		return DockerImageName.parse("registry").withTag(REGISTRY_VERSION);
	}

	/**
	 * Return a {@link DockerImageName} suitable for running Zipkin.
	 * @return a docker image name for running Zipkin
	 */
	public static DockerImageName zipkin() {
		return DockerImageName.parse("openzipkin/zipkin").withTag(ZIPKIN_VERSION);
	}

}<|MERGE_RESOLUTION|>--- conflicted
+++ resolved
@@ -24,11 +24,7 @@
  * @author Stephane Nicoll
  * @author Eddú Meléndez
  * @author Moritz Halbritter
-<<<<<<< HEAD
  * @author Chris Bono
- * @since 2.3.6
-=======
->>>>>>> 5910b3c0
  */
 public final class DockerImageNames {
 
