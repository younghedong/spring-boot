--- conflicted
+++ resolved
@@ -1,12 +1,4 @@
 plugins {
 	id 'java'
 	id 'org.springframework.boot' version '{version}'
-<<<<<<< HEAD
-}
-
-java {
-	sourceCompatibility = '1.8'
-	targetCompatibility = '1.8'
-=======
->>>>>>> 98bfaf04
 }