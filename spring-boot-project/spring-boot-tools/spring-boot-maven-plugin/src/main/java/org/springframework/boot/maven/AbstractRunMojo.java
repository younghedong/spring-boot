--- conflicted
+++ resolved
@@ -76,15 +76,9 @@
 	private boolean addResources = false;
 
 	/**
-<<<<<<< HEAD
 	 * Path to agent jar. NOTE: a forked process is required to use this feature.
-	 * @since 1.0
+	 * @since 1.0.0
 	 * @deprecated since 2.2.0 in favor of {@code agents}
-=======
-	 * Path to agent jar. NOTE: the use of agents means that processes will be started by
-	 * forking a new JVM.
-	 * @since 1.0.0
->>>>>>> 92bff3c3
 	 */
 	@Deprecated
 	@Parameter(property = "spring-boot.run.agent")
@@ -92,7 +86,7 @@
 
 	/**
 	 * Path to agent jars. NOTE: a forked process is required to use this feature.
-	 * @since 2.2
+	 * @since 2.2.0
 	 */
 	@Parameter(property = "spring-boot.run.agents")
 	private File[] agents;
@@ -106,14 +100,8 @@
 
 	/**
 	 * Current working directory to use for the application. If not specified, basedir
-<<<<<<< HEAD
 	 * will be used. NOTE: a forked process is required to use this feature.
-	 * @since 1.5
-=======
-	 * will be used. NOTE: the use of working directory means that processes will be
-	 * started by forking a new JVM.
 	 * @since 1.5.0
->>>>>>> 92bff3c3
 	 */
 	@Parameter(property = "spring-boot.run.workingDirectory")
 	private File workingDirectory;
@@ -121,43 +109,25 @@
 	/**
 	 * JVM arguments that should be associated with the forked process used to run the
 	 * application. On command line, make sure to wrap multiple values between quotes.
-<<<<<<< HEAD
 	 * NOTE: a forked process is required to use this feature.
-	 * @since 1.1
-=======
-	 * NOTE: the use of JVM arguments means that processes will be started by forking a
-	 * new JVM.
 	 * @since 1.1.0
->>>>>>> 92bff3c3
 	 */
 	@Parameter(property = "spring-boot.run.jvmArguments")
 	private String jvmArguments;
 
 	/**
-<<<<<<< HEAD
 	 * List of JVM system properties to pass to the process. NOTE: a forked process is
 	 * required to use this feature.
-	 * @since 2.1
-=======
-	 * List of JVM system properties to pass to the process. NOTE: the use of system
-	 * properties means that processes will be started by forking a new JVM.
 	 * @since 2.1.0
->>>>>>> 92bff3c3
 	 */
 	@Parameter
 	private Map<String, String> systemPropertyVariables;
 
 	/**
 	 * List of Environment variables that should be associated with the forked process
-<<<<<<< HEAD
 	 * used to run the application. NOTE: a forked process is required to use this
 	 * feature.
-	 * @since 2.1
-=======
-	 * used to run the application. NOTE: the use of Environment variables means that
-	 * processes will be started by forking a new JVM.
 	 * @since 2.1.0
->>>>>>> 92bff3c3
 	 */
 	@Parameter
 	private Map<String, String> environmentVariables;
@@ -204,17 +174,10 @@
 	private File classesDirectory;
 
 	/**
-<<<<<<< HEAD
 	 * Flag to indicate if the run processes should be forked. Disabling forking will
 	 * disable some features such as an agent, custom JVM arguments, devtools or
 	 * specifying the working directory to use.
-	 * @since 1.2
-=======
-	 * Flag to indicate if the run processes should be forked. {@code fork} is
-	 * automatically enabled if an agent, jvmArguments or working directory are specified,
-	 * or if devtools is present.
 	 * @since 1.2.0
->>>>>>> 92bff3c3
 	 */
 	@Parameter(property = "spring-boot.run.fork", defaultValue = "true")
 	private boolean fork;
