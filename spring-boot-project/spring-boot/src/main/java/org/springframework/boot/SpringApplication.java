--- conflicted
+++ resolved
@@ -178,11 +178,8 @@
  * @author Chris Bono
  * @author Moritz Halbritter
  * @author Tadaya Tsuyukubo
-<<<<<<< HEAD
+ * @author Lasse Wulff
  * @author Yanming Zhou
-=======
- * @author Lasse Wulff
->>>>>>> b796447f
  * @since 1.0.0
  * @see #run(Class, String[])
  * @see #run(Class[], String[])
