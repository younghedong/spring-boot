/*
 * Copyright 2012-2019 the original author or authors.
 *
 * Licensed under the Apache License, Version 2.0 (the "License");
 * you may not use this file except in compliance with the License.
 * You may obtain a copy of the License at
 *
 *      https://www.apache.org/licenses/LICENSE-2.0
 *
 * Unless required by applicable law or agreed to in writing, software
 * distributed under the License is distributed on an "AS IS" BASIS,
 * WITHOUT WARRANTIES OR CONDITIONS OF ANY KIND, either express or implied.
 * See the License for the specific language governing permissions and
 * limitations under the License.
 */

package org.springframework.boot.context.properties;

import java.lang.annotation.Annotation;
import java.lang.reflect.Method;
import java.util.HashMap;
import java.util.Map;

import org.springframework.beans.BeansException;
import org.springframework.beans.factory.config.BeanDefinition;
import org.springframework.beans.factory.config.ConfigurableListableBeanFactory;
import org.springframework.beans.factory.support.RootBeanDefinition;
import org.springframework.context.ApplicationContext;
import org.springframework.context.ApplicationContextAware;
import org.springframework.context.ConfigurableApplicationContext;
import org.springframework.core.annotation.AnnotationUtils;

/**
 * Utility class to memorize {@code @Bean} definition meta data during initialization of
 * the bean factory.
 *
 * @author Dave Syer
 * @since 1.1.0
 */
public class ConfigurationBeanFactoryMetadata implements ApplicationContextAware {

	/**
	 * The bean name that this class is registered with.
	 */
	public static final String BEAN_NAME = ConfigurationBeanFactoryMetadata.class.getName();

<<<<<<< HEAD
	private ConfigurableApplicationContext applicationContext;
=======
	private ConfigurableListableBeanFactory beanFactory;

	private final Map<String, FactoryMetadata> beansFactoryMetadata = new HashMap<>();

	@Override
	public void postProcessBeanFactory(ConfigurableListableBeanFactory beanFactory) throws BeansException {
		this.beanFactory = beanFactory;
		for (String name : beanFactory.getBeanDefinitionNames()) {
			BeanDefinition definition = beanFactory.getBeanDefinition(name);
			String method = definition.getFactoryMethodName();
			String bean = definition.getFactoryBeanName();
			if (method != null && bean != null) {
				this.beansFactoryMetadata.put(name, new FactoryMetadata(bean, method));
			}
		}
	}
>>>>>>> 24925c3d

	public <A extends Annotation> Map<String, Object> getBeansWithFactoryAnnotation(Class<A> type) {
		Map<String, Object> result = new HashMap<>();
		for (String name : this.applicationContext.getBeanFactory()
				.getBeanDefinitionNames()) {
			if (findFactoryAnnotation(name, type) != null) {
				result.put(name, this.applicationContext.getBean(name));
			}
		}
		return result;
	}

	public <A extends Annotation> A findFactoryAnnotation(String beanName, Class<A> type) {
		Method method = findFactoryMethod(beanName);
		return (method != null) ? AnnotationUtils.findAnnotation(method, type) : null;
	}

	public Method findFactoryMethod(String beanName) {
		ConfigurableListableBeanFactory beanFactory = this.applicationContext
				.getBeanFactory();
		if (beanFactory.containsBeanDefinition(beanName)) {
			BeanDefinition beanDefinition = beanFactory.getMergedBeanDefinition(beanName);
			if (beanDefinition instanceof RootBeanDefinition) {
				return ((RootBeanDefinition) beanDefinition).getResolvedFactoryMethod();
			}
		}
		return null;
	}

	@Override
	public void setApplicationContext(ApplicationContext applicationContext)
			throws BeansException {
		this.applicationContext = (ConfigurableApplicationContext) applicationContext;
	}

}<|MERGE_RESOLUTION|>--- conflicted
+++ resolved
@@ -44,31 +44,11 @@
 	 */
 	public static final String BEAN_NAME = ConfigurationBeanFactoryMetadata.class.getName();
 
-<<<<<<< HEAD
 	private ConfigurableApplicationContext applicationContext;
-=======
-	private ConfigurableListableBeanFactory beanFactory;
-
-	private final Map<String, FactoryMetadata> beansFactoryMetadata = new HashMap<>();
-
-	@Override
-	public void postProcessBeanFactory(ConfigurableListableBeanFactory beanFactory) throws BeansException {
-		this.beanFactory = beanFactory;
-		for (String name : beanFactory.getBeanDefinitionNames()) {
-			BeanDefinition definition = beanFactory.getBeanDefinition(name);
-			String method = definition.getFactoryMethodName();
-			String bean = definition.getFactoryBeanName();
-			if (method != null && bean != null) {
-				this.beansFactoryMetadata.put(name, new FactoryMetadata(bean, method));
-			}
-		}
-	}
->>>>>>> 24925c3d
 
 	public <A extends Annotation> Map<String, Object> getBeansWithFactoryAnnotation(Class<A> type) {
 		Map<String, Object> result = new HashMap<>();
-		for (String name : this.applicationContext.getBeanFactory()
-				.getBeanDefinitionNames()) {
+		for (String name : this.applicationContext.getBeanFactory().getBeanDefinitionNames()) {
 			if (findFactoryAnnotation(name, type) != null) {
 				result.put(name, this.applicationContext.getBean(name));
 			}
@@ -82,8 +62,7 @@
 	}
 
 	public Method findFactoryMethod(String beanName) {
-		ConfigurableListableBeanFactory beanFactory = this.applicationContext
-				.getBeanFactory();
+		ConfigurableListableBeanFactory beanFactory = this.applicationContext.getBeanFactory();
 		if (beanFactory.containsBeanDefinition(beanName)) {
 			BeanDefinition beanDefinition = beanFactory.getMergedBeanDefinition(beanName);
 			if (beanDefinition instanceof RootBeanDefinition) {
@@ -94,8 +73,7 @@
 	}
 
 	@Override
-	public void setApplicationContext(ApplicationContext applicationContext)
-			throws BeansException {
+	public void setApplicationContext(ApplicationContext applicationContext) throws BeansException {
 		this.applicationContext = (ConfigurableApplicationContext) applicationContext;
 	}
 
