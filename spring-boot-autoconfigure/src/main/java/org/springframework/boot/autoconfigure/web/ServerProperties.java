--- conflicted
+++ resolved
@@ -959,72 +959,6 @@
 			return this.accesslog;
 		}
 
-<<<<<<< HEAD
-=======
-		/**
-		 * Get the format pattern for access logs.
-		 * @return the format pattern for access logs
-		 * @deprecated since 1.3.0 in favor of {@code server.undertow.accesslog.pattern}
-		 */
-		@Deprecated
-		@DeprecatedConfigurationProperty(replacement = "server.undertow.accesslog.pattern")
-		public String getAccessLogPattern() {
-			return this.accesslog.getPattern();
-		}
-
-		/**
-		 * Set the format pattern for access logs.
-		 * @param accessLogPattern the pattern for access logs
-		 * @deprecated since 1.3.0 in favor of {@code server.undertow.accesslog.pattern}
-		 */
-		@Deprecated
-		public void setAccessLogPattern(String accessLogPattern) {
-			this.accesslog.setPattern(accessLogPattern);
-		}
-
-		/**
-		 * Specify if access log is enabled.
-		 * @return {@code true} if access log is enabled
-		 * @deprecated since 1.3.0 in favor of {@code server.undertow.accesslog.enabled}
-		 */
-		@Deprecated
-		@DeprecatedConfigurationProperty(replacement = "server.undertow.accesslog.enabled")
-		public boolean isAccessLogEnabled() {
-			return Boolean.TRUE.equals(this.accesslog.getEnabled());
-		}
-
-		/**
-		 * Set if access log is enabled.
-		 * @param accessLogEnabled the access log enable flag
-		 * @deprecated since 1.3.0 in favor of {@code server.undertow.accesslog.enabled}
-		 */
-		@Deprecated
-		public void setAccessLogEnabled(boolean accessLogEnabled) {
-			getAccesslog().setEnabled(accessLogEnabled);
-		}
-
-		/**
-		 * Get the access log directory.
-		 * @return the access log directory
-		 * @deprecated since 1.3.0 in favor of {@code server.undertow.accesslog.dir}
-		 */
-		@Deprecated
-		@DeprecatedConfigurationProperty(replacement = "server.undertow.accesslog.dir")
-		public File getAccessLogDir() {
-			return this.accesslog.getDir();
-		}
-
-		/**
-		 * Set the access log directory.
-		 * @param accessLogDir the access log directory
-		 * @deprecated since 1.3.0 in favor of {@code server.tomcat.accesslog.dir}
-		 */
-		@Deprecated
-		public void setAccessLogDir(File accessLogDir) {
-			getAccesslog().setDir(accessLogDir);
-		}
-
->>>>>>> a1284bce
 		void customizeUndertow(ServerProperties serverProperties,
 				UndertowEmbeddedServletContainerFactory factory) {
 			if (this.bufferSize != null) {
